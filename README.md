README



# VballNet Repository

## Overview
VballNet is a specialized deep learning framework designed for volleyball tracking, built upon the foundation of TrackNetV4. This repository includes two primary models, **VballNetV1** and **VballNetFastV1**, optimized for efficient detection and training on consumer-grade hardware. By leveraging lightweight architectures and depthwise separable convolutions, VballNet achieves high performance with reduced computational requirements, making it suitable for deployment on resource-constrained devices such as OpenVINO GPUs.

<<<<<<< HEAD
=======

[Vball-net video youtube.com](https://www.youtube.com/watch?v=72ksyX5v8uU)



<a href="https://www.youtube.com/watch?v=72ksyX5v8uU">
  <img src="https://img.youtube.com/vi/72ksyX5v8uU/0.jpg" alt="Демо-видео" width="480">
</a>

>>>>>>> 4ba15e58
## Key Features
- **Based on TrackNetV4**: Inherits the robust motion tracking capabilities of TrackNetV4, tailored specifically for volleyball detection.
- **Optimized Network Architectures**:
  - **VballNetV1**: A U-Net-like model with motion attention via a custom `MotionPromptLayer` and depthwise separable convolutions, balancing accuracy and efficiency.
  - **VballNetFastV1**: A lightweight model inspired by TrackNetV3Nano, further optimized for speed with a reduced number of channels and streamlined layers.
- **Depthwise Separable Convolutions**: Both models use depthwise separable convolutions to significantly reduce computational complexity while maintaining detection accuracy.
- **Motion Attention Mechanism**: VballNetV1 incorporates a `MotionPromptLayer` to generate attention maps from consecutive RGB frames, enhancing ball tracking by focusing on motion cues.
- **Channels-First Data Format**: Both models adopt a channels-first (N, C, H, W) format for compatibility with optimized hardware accelerators.
- **Efficient Training and Inference**: Designed to enable faster training and inference on consumer hardware, including GPUs and edge devices.

## Model Details
### VballNetV1
- **Architecture**: A U-Net-like structure with an encoder-decoder pipeline, augmented by a `MotionPromptLayer` and `FusionLayerTypeB` for motion-guided feature integration.
- **Input**: Three consecutive RGB frames (9 channels, shape: `(batch_size, 9, height, width)`).
- **Output**: Heatmaps for ball positions (shape: `(batch_size, 3, height, width)`).
- **Key Components**:
  - **MotionPromptLayer**: Generates attention maps from frame differences to emphasize motion, improving tracking precision.
  - **FusionLayerTypeB**: Combines feature maps with attention maps, weighting frames based on motion cues for enhanced detection.
  - **Depthwise Separable Convolutions**: Reduces parameter count and computational load, enabling efficient processing.
- **Advantages**:
  - High accuracy in volleyball tracking due to motion-guided attention.
  - Optimized for deployment on resource-constrained devices like OpenVINO GPUs.
  - Flexible architecture supporting various input resolutions.

### VballNetFastV1
- **Architecture**: A streamlined U-Net-like model inspired by TrackNetV3Nano, designed for maximum efficiency with fewer channels and layers.
- **Input**: Three consecutive RGB frames (9 channels, shape: `(batch_size, 9, height, width)`).
- **Output**: Heatmaps for ball positions (shape: `(batch_size, 3, height, width)`).
- **Key Components**:
  - **Single2DConv Blocks**: Simplified depthwise separable convolution blocks with batch normalization and ReLU activation.
  - **Reduced Channel Count**: Uses 8, 16, 32, and 64 channels in the encoder, minimizing memory and computational requirements.
  - **Skip Connections**: Concatenates encoder and decoder features to preserve spatial information.
- **Advantages**:
  - Extremely lightweight, enabling faster training and inference on consumer hardware.
  - Maintains competitive accuracy with a significantly reduced model size.
  - Ideal for real-time applications on edge devices.

## Advantages of VballNet
- **Performance Optimization**: Both models are tailored for consumer-grade hardware, offering faster training and inference compared to TrackNetV4.
- **Lightweight Design**: Depthwise separable convolutions reduce the computational footprint, making the models suitable for edge devices.
- **Motion-Guided Tracking**: VballNetV1’s attention mechanism improves detection accuracy by focusing on ball motion.
- **Scalability**: Supports various input resolutions, adaptable to different use cases and hardware constraints.
- **Ease of Deployment**: Channels-first format and compatibility with frameworks like OpenVINO ensure seamless integration into production environments.

## Installation
```bash
pip install tensorflow
```

## Usage
To use VballNetV1 or VballNetFastV1, load the models as follows:

```python
from VballNetV1 import VballNetV1
from VballNetFastV1 import VballNetFastV1

# VballNetV1
model_v1 = VballNetV1(height=288, width=512, in_dim=9, out_dim=3, fusion_layer_type="TypeB")

# VballNetFastV1
model_fast = VballNetFastV1(input_height=288, input_width=512, in_dim=9, out_dim=3)
```




### Convert keras to onnx

pip install git+https://github.com/onnx/tensorflow-onnx (latest from GitHub)



## License
This project is licensed under the MIT License.<|MERGE_RESOLUTION|>--- conflicted
+++ resolved
@@ -1,24 +1,66 @@
-README
-
-
-
 # VballNet Repository
 
 ## Overview
 VballNet is a specialized deep learning framework designed for volleyball tracking, built upon the foundation of TrackNetV4. This repository includes two primary models, **VballNetV1** and **VballNetFastV1**, optimized for efficient detection and training on consumer-grade hardware. By leveraging lightweight architectures and depthwise separable convolutions, VballNet achieves high performance with reduced computational requirements, making it suitable for deployment on resource-constrained devices such as OpenVINO GPUs.
 
-<<<<<<< HEAD
-=======
+Watch a demo of VballNet in action:
 
-[Vball-net video youtube.com](https://www.youtube.com/watch?v=72ksyX5v8uU)
+[![VballNet Demo](https://img.youtube.com/vi/72ksyX5v8uU/0.jpg)](https://www.youtube.com/watch?v=72ksyX5v8uU)
+
+## Installation
+
+To set up the VballNet repository, follow these steps to install the required dependencies and tools. This project uses `uv` for dependency management and supports conversion of models to ONNX format for efficient inference.
+
+### Prerequisites
+- **Python**: Version 3.11 .
+- **Hardware**: A consumer-grade GPU is recommended for training and inference, though CPU is sufficient for lightweight models like VballNetFastV1.
+- **Optional**: OpenVINO for optimized inference on compatible hardware.
+
+### Step 1: Install `uv`
+`uv` is a fast Python package and dependency manager. Install it by running:
+
+```bash
+curl -LsSf https://astral.sh/uv/install.sh | sh
+```
+
+### Step 2: Install Dependencies
+Sync the project dependencies using `uv` and install the `tensorflow-onnx` package for model conversion:
+
+```bash
+uv sync
+uv pip install git+https://github.com/onnx/tensorflow-onnx
+```
 
 
 
-<a href="https://www.youtube.com/watch?v=72ksyX5v8uU">
-  <img src="https://img.youtube.com/vi/72ksyX5v8uU/0.jpg" alt="Демо-видео" width="480">
-</a>
+### Step 3: Verify Installation
+To confirm that the dependencies are correctly installed, run:
 
->>>>>>> 4ba15e58
+```bash
+python -c "import tensorflow, tf2onnx; print('Dependencies installed successfully')"
+```
+
+If no errors are displayed, your environment is ready.
+
+### Step 4: Download Demo Models
+Download pre-trained VballNet models for inference from one of the following links:
+- [Google Drive](https://drive.google.com/file/d/1ItIxekyN47Rn2gBtq4tF-Tfe-74ez33j/view?usp=drive_link)
+- [Yandex Disk](https://disk.yandex.ru/d/6Fm_JcbmF8rNug)
+
+Place the downloaded models in the `vb-models/` directory for use in inference.
+
+### Notes
+- The `tensorflow-onnx` package is required to convert Keras models to ONNX format for optimized inference, particularly on hardware accelerators like OpenVINO GPUs.
+- Ensure your Python environment is isolated (e.g., using a virtual environment or `uv`) to avoid dependency conflicts.
+
+## Run Example Inference
+
+Run inference with a pre-trained model using the following command:
+
+```bash
+uv run src/inference_onnx.py --video_path volleyball-backline-video.mp4 --model_path vb-models/VballNetFastV1_155_h288_w512.onnx --output_dir ./predicts/
+```
+
 ## Key Features
 - **Based on TrackNetV4**: Inherits the robust motion tracking capabilities of TrackNetV4, tailored specifically for volleyball detection.
 - **Optimized Network Architectures**:
@@ -30,6 +72,7 @@
 - **Efficient Training and Inference**: Designed to enable faster training and inference on consumer hardware, including GPUs and edge devices.
 
 ## Model Details
+
 ### VballNetV1
 - **Architecture**: A U-Net-like structure with an encoder-decoder pipeline, augmented by a `MotionPromptLayer` and `FusionLayerTypeB` for motion-guided feature integration.
 - **Input**: Three consecutive RGB frames (9 channels, shape: `(batch_size, 9, height, width)`).
@@ -63,11 +106,6 @@
 - **Scalability**: Supports various input resolutions, adaptable to different use cases and hardware constraints.
 - **Ease of Deployment**: Channels-first format and compatibility with frameworks like OpenVINO ensure seamless integration into production environments.
 
-## Installation
-```bash
-pip install tensorflow
-```
-
 ## Usage
 To use VballNetV1 or VballNetFastV1, load the models as follows:
 
@@ -79,17 +117,4 @@
 model_v1 = VballNetV1(height=288, width=512, in_dim=9, out_dim=3, fusion_layer_type="TypeB")
 
 # VballNetFastV1
-model_fast = VballNetFastV1(input_height=288, input_width=512, in_dim=9, out_dim=3)
-```
-
-
-
-
-### Convert keras to onnx
-
-pip install git+https://github.com/onnx/tensorflow-onnx (latest from GitHub)
-
-
-
-## License
-This project is licensed under the MIT License.+model_fast = VballNetFastV1(input_height=288, input_width